'use strict';

const fs = require('fs');
const {ArgumentParser} = require('argparse');
const path = require('path');
const prompt = require('prompt');

const cliProgress = require('cli-progress');

const FastPriorityQueue = require('fastpriorityqueue');

const twitch = require('./twitch');

// Using puppeteer-extra to add plugins
const puppeteer = require('puppeteer-extra');
const TimeoutError = require("puppeteer").errors.TimeoutError;

// Add stealth plugin
const StealthPlugin = require('puppeteer-extra-plugin-stealth');
puppeteer.use(StealthPlugin());

const isEqual = require('lodash/isEqual');


function sleep(ms) {
    return new Promise(resolve => setTimeout(resolve, ms));
}

class NoStreamsError extends Error {

}

class NoProgressError extends Error {

}

function onBrowserOrPageClosed() {
    console.log('Browser was disconnected or tab was closed! Exiting...');
    process.exit(1);
}

async function getInventoryDrop(credentials, campaignId, dropId) {
    const campaigns = await twitch.getDropCampaignsInProgress(credentials);
    for (const campaign of campaigns) {
        if (campaign['id'] === campaignId) {
            const drops = campaign['timeBasedDrops'];
            for (const drop of drops) {
                if (drop['id'] === dropId) {
                    return drop;
                }
            }
        }
    }
    return null;
}

async function getActiveDropCampaigns(credentials) {
    const campaigns = await twitch.getDropCampaigns(credentials);
    return campaigns.filter(campaign => {
        return campaign['status'] === 'ACTIVE';
    });
}

async function login(config, browser) {
    const page = await browser.newPage();

    // Automatically stop this program if the page is closed
    page.on('close', onBrowserOrPageClosed);

    // Go to login page
    await page.goto('https://www.twitch.tv/login');

    // Enter username
    const username = config['username'];
    if (username !== undefined) {
        await page.focus('#login-username');
        await page.keyboard.type(username);
    }

    // Enter password
    const password = config['password'];
    if (password !== undefined) {
        await page.focus('#password-input');
        await page.keyboard.type(password);
    }

    // Click login button
    if (username !== undefined && password !== undefined) {
        await page.click('[data-a-target="passport-login-button"]');
    }

    if (config['headless_login']) {
        while (true) {

            // TODO: This loop and try/catch statements could be replaced with Promise.any(), but it seems that Node.js 14 does not support it.

            // Check for email verification code
            try {
                console.log('Checking for email verification...');
                await page.waitForXPath('//*[contains(text(), "please enter the 6-digit code we sent")]');
                console.log('Email verification found.');

                // Prompt user for code
                prompt.start();
                const result = await asyncPrompt(['code']);
                const code = result['code'];
                prompt.stop();

                // Enter code
                const first_input = await page.waitForXPath('(//input)[1]');
                await first_input.click();
                await page.keyboard.type(code);
                break;
            } catch (error) {
                if (error instanceof TimeoutError) {
                    console.log('Email verification not found.');
                } else {
                    console.error(error);
                }
            }

            // Check for 2FA code
            try {
                console.log('Checking for 2FA verification...');
                await page.waitForXPath('//*[contains(text(), "Enter the code found in your authenticator app")]');
                console.log('2FA verification found.');

                // Prompt user for code
                prompt.start();
                const result = await asyncPrompt(['code']);
                const code = result['code'];
                prompt.stop();

                // Enter code
                const first_input = await page.waitForXPath('(//input[@type="text"])');
                await first_input.click();
                await page.keyboard.type(code);

                // Click submit
                const button = await page.waitForXPath('//button[@target="submit_button"]');
                await button.click();

                break;
            } catch (error) {
                if (error instanceof TimeoutError) {
                    console.log('2FA verification not found.');
                } else {
                    console.error(error);
                }
            }

            console.log('No extra verification found!');
            break;
        }
    }

    // Wait for redirect to main Twitch page. The timeout is unlimited here because we may be prompted for
    // additional authentication.
    await page.waitForNavigation({timeout: 0});

    const cookies = await page.cookies();

    page.off('close', onBrowserOrPageClosed);
    await page.close();

    return cookies;
}

async function asyncPrompt(schema) {
    return new Promise((resolve, reject) => {
        prompt.get(schema, (error, result) => {
            if (error) {
                reject(error);
            }
            resolve(result);
        });
    });
}

async function claimDrop(credentials, page, drop) {
    console.log('Claiming drop!');
    await twitch.claimDropReward(credentials, drop['self']['dropInstanceID']);
}

async function waitUntilElementRendered(page, element, timeout = 1000 * 30) {
    const checkDurationMsecs = 1000;
    const maxChecks = timeout / checkDurationMsecs;
    let lastHTMLSize = 0;
    let checkCounts = 1;
    let countStableSizeIterations = 0;
    const minStableSizeIterations = 3;

    while (checkCounts++ <= maxChecks) {
        let html = await (await element.getProperty('outerHTML')).jsonValue();
        let currentHTMLSize = html.length;

        if (lastHTMLSize !== 0 && currentHTMLSize === lastHTMLSize) {
            countStableSizeIterations++;
        } else {
            countStableSizeIterations = 0;
        }

        if (countStableSizeIterations >= minStableSizeIterations) {
            break;
        }

        lastHTMLSize = currentHTMLSize;
        await page.waitForTimeout(checkDurationMsecs);
    }
}

async function watchStreamUntilDropCompleted(page, streamUrl, twitchCredentials, campaign, drop) {
    await page.goto(streamUrl);

    // Wait for the page to load completely (hopefully). This checks the video player container for any DOM changes and waits until there haven't been any changes for a few seconds.
    console.log('Waiting for page to load...');
    const element = (await page.$x('//div[@data-a-player-state]'))[0]
    await waitUntilElementRendered(page, element);

    // Dismiss subscription promo message
    const promoMessagesAria = [
        'Dismiss promo message',
        'Aktionsnachricht ausblenden',
        'Descartar mensaje promocional',
        'Descartar mensaje de promoción',
        'Faire disparaître le message promotionnel',
        'Chiudi messaggio promozionale',
        'Ignorar mensagem da promoção',
        'Descartar mensagem promocional',
        'Promosyon mesajı kapat',
        'Afvis kampagnemeddelelse',
        'Promóciós üzenet bezárása',
        'Promotiebericht sluiten',
        'Odrzuć komunikat promocyjny',
    ]
    for (const message of promoMessagesAria){
        try {
            await page.click(`[aria-label="${message}"]`);
        } catch (error) {
            // Ignore errors
        }
    }

    try {
        // Click "Accept mature content" button
<<<<<<< HEAD
        await page.click('[data-a-target="player-overlay-mature-accept"]');
=======
        const acceptMatureContentButtonSelector = '[data-a-target="player-overlay-mature-accept"]';
        //await page.waitForSelector(acceptMatureContentButtonSelector);  // Probably don't need to wait since page should be fully loaded at this point
        await click(page, acceptMatureContentButtonSelector);
        console.log('Accepted mature content');
>>>>>>> 16f9531e
    } catch (error) {
        // Ignore errors, the button is probably not there
    }

    try{
        await setLowestStreamQuality(page);
        console.log('Set stream to lowest quality');
    } catch (error) {
        console.error('Failed to set stream to lowest quality!');
        throw error;
    }

    let wasInventoryDropNull = false;

    const requiredMinutesWatched = drop['requiredMinutesWatched'];

    // Create progress bar
    const progressBar = new cliProgress.SingleBar(
        {
            stopOnComplete: true,
            format: 'Watching stream |{bar}| {value} / {total} minutes'
        },
        cliProgress.Presets.shades_classic
    );
    progressBar.start(requiredMinutesWatched, 0, {'remaining': requiredMinutesWatched});

    // Check for drop progress
    let lastMinutesWatched = -1;
    while (true) {

        // Check drop progress
        const inventoryDrop = await getInventoryDrop(twitchCredentials, campaign['id'], drop['id']);

        // Check if the drop is not in our inventory yet. This can happen if we just started the campaign
        if (inventoryDrop == null) {

            // If the drop was null twice in a row, then something is wrong
            if (wasInventoryDropNull) {
                progressBar.stop();
                throw new NoProgressError('Drop was not found in your inventory! Either the campaign has ended or no progress is being made towards the drop.');
            }

            wasInventoryDropNull = true;
        } else {

            const currentMinutesWatched = inventoryDrop['self']['currentMinutesWatched'];
            progressBar.update(currentMinutesWatched, {'remaining': requiredMinutesWatched - currentMinutesWatched});

            // Check if we have completed the drop
            if (currentMinutesWatched >= requiredMinutesWatched) {
                progressBar.stop();
                return;
            }

            // Make sure drop progress has increased. If it hasn't, then something is wrong.
            if (currentMinutesWatched <= lastMinutesWatched) {
                progressBar.stop();
                throw new NoProgressError();
            }

            lastMinutesWatched = currentMinutesWatched;

        }

        // Sleep for a few minutes
        await sleep(1000 * 60 * 2);
    }
}

async function click(page, selector){
    return page.evaluate((selector) => {
        document.querySelector(selector).click();
    }, selector);
}

async function setLowestStreamQuality(page) {
    const settingsButtonSelector = '[data-a-target="player-settings-button"]';
    await page.waitForSelector(settingsButtonSelector);
    await click(page, settingsButtonSelector);

    const qualityButtonSelector = '[data-a-target="player-settings-menu-item-quality"]';
    await page.waitForSelector(qualityButtonSelector);
    await click(page, qualityButtonSelector);

    await click(page, 'div[data-a-target="player-settings-menu"]>div:last-child input');
}

async function isDropClaimed(credentials, drop) {
    const inventory = await twitch.getInventory(credentials);

    // Check campaigns in progress
    const dropCampaignsInProgress = inventory['dropCampaignsInProgress'];
    if (dropCampaignsInProgress != null) {
        for (const campaign of dropCampaignsInProgress) {
            for (const d of campaign['timeBasedDrops']) {
                if (d['id'] === drop['id']) {
                    return d['self']['isClaimed'];
                }
            }
        }
    }

    // Check claimed drops
    const gameEventDrops = inventory['gameEventDrops'];
    if (gameEventDrops != null) {
        for (const d of gameEventDrops) {
            if (d['id'] === drop['benefitEdges'][0]['benefit']['id']) {
                // I haven't found a way to confirm that this specific drop was claimed, but if we get to this point it
                // means one of two things: (1) We haven't made any progress towards the campaign so it does not show up
                // in the "dropCampaignsInProgress" section. (2) We have already claimed everything from this campaign.
                // In the first case, the drop won't show up here either so we can just return false. In the second case
                // I assume that if we received a drop reward of the same type after this campaign started, that it has
                // been claimed.
                return Date.parse(d['lastAwardedAt']) > Date.parse(drop['startAt']);
            }
        }
    }

    return false;
}

async function processCampaign(page, campaign, twitchCredentials) {
    // Get all drops for this campaign
    const details = await twitch.getDropCampaignDetails(twitchCredentials, campaign['id']);
    const drops = details['timeBasedDrops'];

    for (const drop of drops) {
        console.log('Drop:', drop['benefitEdges'][0]['benefit']['name']);

        // Check if we already claimed this drop
        if (await isDropClaimed(twitchCredentials, drop)) {
            console.log('Drop already claimed');
            continue;
        }

        // Check if this drop is ready to be claimed
        const inventoryDrop = await getInventoryDrop(twitchCredentials, campaign['id'], drop['id']);
        if (inventoryDrop != null) {
            if (inventoryDrop['self']['currentMinutesWatched'] >= inventoryDrop['requiredMinutesWatched']) {
                await claimDrop(twitchCredentials, page, inventoryDrop);
                continue;
            }
        }

        const failures = {};

        const failedStreams = new Set();

        while (true) {

            // Get a list of active streams that have drops enabled
            let streams = await twitch.getDropEnabledStreams(twitchCredentials, campaign['game']['displayName']);

            // Filter out streams that are not in the allowed channels list, if any
            const channels = details['allow']['channels'];
            if (channels != null) {
                const channelIds = new Set();
                for (const channel of channels) {
                    channelIds.add(channel['id']);
                }
                streams = streams.filter(stream => {
                    return channelIds.has(stream['broadcaster_id']);
                });
            }

            // Filter out streams that failed too many times
            streams = streams.filter(stream => {
                return !failedStreams.has(stream);
            });

            console.log('Found', streams.length, 'active streams');

            // If there are no steams, try the next campaign
            if (streams.length === 0) {
                throw new NoStreamsError();
            }

            // Watch first stream
            const stream = streams[0]['url'];
            console.log('Watching stream:', stream);
            try {
                await watchStreamUntilDropCompleted(page, stream, twitchCredentials, campaign, drop);
            } catch (error) {
                if (error instanceof NoProgressError) {
                    console.log('No progress was made since last update!');
                } else {
                    console.log('ERROR:', error);
                }

                if (!(stream in failures)) {
                    failures[stream] = 0;
                }
                failures[stream]++;

                if (failures[stream] >= 3) {
                    console.log('Stream failed too many times. Giving up...')
                    failedStreams.add(stream);
                }
                continue;
            }

            // Claim the drop
            await claimDrop(twitchCredentials, page, await getInventoryDrop(twitchCredentials, campaign['id'], drop['id']));

            break;
        }

    }
}

function areCookiesValid(cookies, username) {
    let isOauthTokenFound = false;
    for (const cookie of cookies) {

        // Check if these cookies match the specified username (if any)
        if (username !== undefined) {
            if (cookie['name'] === 'name' || cookie['name'] === 'login') {
                if (cookie['value'] !== username) {
                    return false;
                }
            }
        }

        // Check if we have an OAuth token
        if (cookie['name'] === 'auth-token') {
            isOauthTokenFound = true;
        }
    }
    return isOauthTokenFound;
}

function overrideConfigurationWithArguments(config, args) {
    const override = (key, modifier = (x) => x) => {
        if (args[key] !== undefined) {
            config[key] = modifier(args[key]);
        }
    }
    override('username');
    override('password');
    override('headless_login');
    override('headful');
    override('interval');
    override('browser_args', (x) => x.split(',').filter(x => x.length > 0));
}

function loadConfigFile(file_path) {
    console.log('Loading config file:', file_path);

    // Load config from file if it exists
    let config = {};
    if (fs.existsSync(file_path)) {
        try {
            config = JSON.parse(fs.readFileSync(file_path, {encoding: 'utf-8'}));
        } catch (error) {
            console.error('Failed to read config file!');
            console.error(error);
            process.exit(1);
        }
    } else {
        console.warn('Config file does not exist! Creating a default...');
    }

    // Save a copy of the config to compare changes later
    const config_before = JSON.parse(JSON.stringify(config));

    // Should the process exit with an error after saving the updated config (in case some values are invalid)
    let exitAfterSave = false;

    // Browser
    let browser_path = config['browser'];
    if (browser_path === undefined) {
        switch (process.platform) {
            case "win32":
                browser_path = path.join("C:", "Program Files (x86)", "Google", "Chrome", "Application", "chrome.exe");
                break;

            case "linux":
                browser_path = path.join("google-chrome");
                break;

            default:
                browser_path = '';
                break;
        }
    }
    config['browser'] = browser_path;

    const setIfUndefined = (key, value) => {
        if (config[key] === undefined) {
            config[key] = value;
        }
    }

    // If no games are specified, an empty list represents all games
    setIfUndefined('games', []);

    // Interval
    setIfUndefined('interval', 15);

    // Save config if different
    if (!isEqual(config_before, config)) {
        fs.writeFileSync(file_path, JSON.stringify(config));
        console.log('Config saved to', file_path);
    }

    if (exitAfterSave) {
        process.exit(1);
    }

    return config;
}

// Parse arguments
const parser = new ArgumentParser();
parser.add_argument('--config', '-c', {default: 'config.json'});
parser.add_argument('--username', '-u');
parser.add_argument('--password', '-p');
parser.add_argument('--headless-login', {default: false, action: 'store_true'});
parser.add_argument('--headful', {default: false, action: 'store_true'});
parser.add_argument('--interval', {type: 'int'});
parser.add_argument('--browser-args');
const args = parser.parse_args();

// Load config file
const config = loadConfigFile(args['config']);

// Override config with command line arguments
overrideConfigurationWithArguments(config, args);

if (args['headless_login'] && args['headful']) {
    parser.error('You cannot use headless-login and headful at the same time!');
}

if (args['headless_login'] && (config['username'] === undefined || config['password'] === undefined)) {
    parser.error("You must provide a username and password to use headless login!");
    process.exit(1);
}

// Make username lowercase
if (config.hasOwnProperty('username')) {
    config['username'] = config['username'].toLowerCase();
}

if (config['browser_args'] === undefined) {
    config['browser_args'] = [];
}

// Add required browser args
const requiredBrowserArgs = [
    '--mute-audio',
    '--disable-background-timer-throttling',
    '--disable-backgrounding-occluded-windows',
    '--disable-renderer-backgrounding'
]
for (const arg of requiredBrowserArgs) {
    if (!config['browser_args'].includes(arg)) {
        config['browser_args'].push(arg);
    }
}

(async () => {

    // Start browser and open a new tab.
    const browser = await puppeteer.launch({
        headless: !config['headful'],
        executablePath: config['browser'],
        args: config['browser_args'],
        slowMo: 100
    });
    const page = await browser.newPage();

    // Automatically stop this program if the browser or page is closed
    browser.on('disconnected', onBrowserOrPageClosed);
    page.on('close', onBrowserOrPageClosed);

    // Check if we have saved cookies
    const cookiesPath = './cookies.json';
    let requireLogin = false;
    if (fs.existsSync(cookiesPath)) {

        // Load cookies
        const cookies = JSON.parse(fs.readFileSync(cookiesPath, 'utf-8'));

        // Make sure these cookies are valid
        if (areCookiesValid(cookies, config['username'])) {

            // Restore cookies from previous session
            console.log('Restoring cookies from last session.');
            await page.setCookie(...cookies);

        } else {

            // Saved cookies are invalid, let's delete them
            console.log('Saved cookies are invalid.')
            fs.unlinkSync(cookiesPath);

            // We need to login again
            requireLogin = true;

        }

    } else {
        requireLogin = true;
    }

    if (requireLogin) {
        console.log('Logging in...');

        // Check if we need to create a new headful browser for the login
        const needNewBrowser = !config['headful'] && !config['headless_login'];
        let loginBrowser = browser;
        if (needNewBrowser) {
            loginBrowser = await puppeteer.launch({
                headless: false,
                executablePath: config['browser'],
                args: [
                    '--mute-audio'
                ]
            });
        }

        const cookies = await login(config, loginBrowser);
        fs.writeFileSync(cookiesPath, JSON.stringify(cookies));
        await page.setCookie(...cookies);

        if (needNewBrowser){
            await loginBrowser.close();
        }
    }

    // Twitch credentials for API interactions
    const twitchCredentials = {

        // Seems to be the default hard-coded client ID
        // Found in sources / static.twitchcdn.net / assets / minimal-cc607a041bc4ae8d6723.js
        'client_id': 'kimne78kx3ncx6brgo4mv6wki5h1ko'

    }

    // Get some data from the cookies
    for (const cookie of await page.cookies('https://www.twitch.tv')) {
        switch (cookie['name']) {
            case 'auth-token':  // OAuth token
                twitchCredentials['oauth_token'] = cookie['value'];
                break;

            case 'persistent':  // "channelLogin" Used for "DropCampaignDetails" operation
                twitchCredentials['channel_login'] = cookie['value'].split('%3A')[0];
                break;

            case 'login':
                console.log('Logged in as', cookie['value']);
                break;
        }
    }

    const completedCampaigns = new Set();
    while (true) {

        // Update drop campaigns
        console.log('Updating drop campaigns...');
        const campaigns = await getActiveDropCampaigns(twitchCredentials);
        console.log('Found', campaigns.length, 'active campaigns.');

        // Add to pending
        const pending = new FastPriorityQueue((a, b) => {
            const indexA = config['games'].indexOf(a['game']['id']);
            const indexB = config['games'].indexOf(b['game']['id']);
            if (indexA === -1 && indexB !== -1) {
                return false;
            } else if (indexA !== -1 && indexB === -1) {
                return true;
            }
            return indexA < indexB;
        });
        campaigns.forEach(campaign => {
            if ((config['games'].length === 0 || config['games'].includes(campaign['game']['id'])) && !completedCampaigns.has(campaign['id'])) {
                pending.add(campaign);
            }
        });
        console.log('Found', pending.size, 'pending campaigns.');
        pending.forEach((value, index) => {
            console.log(index + ')', value['game']['displayName'], value['name']);
        });

        while (!pending.isEmpty()) {

            // Get campaign from queue
            const campaign = pending.poll();
            console.log('Processing campaign:', campaign['game']['displayName'], campaign['name']);

            // Make sure Twitch account is linked
            if (!campaign['self']['isAccountConnected']) {
                console.warn('Twitch account not linked! Skipping this campaign.');
                continue;
            }

            try {
                await processCampaign(page, campaign, twitchCredentials);
                completedCampaigns.add(campaign['id']);
            } catch (error) {
                if (error instanceof NoStreamsError) {
                    console.log('No streams!');
                } else {
                    console.log('Error:', error);
                }
            }
        }

        console.log('Sleeping for', config['interval'], 'minutes...');
        await sleep(1000 * 60 * config['interval']);
    }

})().catch(error => {
    console.error(error);
    process.exit(1);
}).finally(() => {
    process.exit(0);
});<|MERGE_RESOLUTION|>--- conflicted
+++ resolved
@@ -243,14 +243,10 @@
 
     try {
         // Click "Accept mature content" button
-<<<<<<< HEAD
-        await page.click('[data-a-target="player-overlay-mature-accept"]');
-=======
         const acceptMatureContentButtonSelector = '[data-a-target="player-overlay-mature-accept"]';
         //await page.waitForSelector(acceptMatureContentButtonSelector);  // Probably don't need to wait since page should be fully loaded at this point
         await click(page, acceptMatureContentButtonSelector);
         console.log('Accepted mature content');
->>>>>>> 16f9531e
     } catch (error) {
         // Ignore errors, the button is probably not there
     }
