--- conflicted
+++ resolved
@@ -80,11 +80,8 @@
         'channel-ad-poll-update-events': this.#ignoreTopicHandler,
         'channel-bounty-board-events.cta': this.#ignoreTopicHandler,
         'crowd-chant-channel-v1': this.#ignoreTopicHandler,
-<<<<<<< HEAD
-        'radio-events-v1': this.#ignoreTopicHandler
-=======
-        'stream-change-v1': this.#ignoreTopicHandler,
->>>>>>> 5d5b2cb0
+        'radio-events-v1': this.#ignoreTopicHandler,
+        'stream-change-v1': this.#ignoreTopicHandler
     };
 
     async attach(page: Page) {
